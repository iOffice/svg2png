--- conflicted
+++ resolved
@@ -34,9 +34,6 @@
 
 // TODO if anyone asks for it: support stdin/stdout when run that way
 
-<<<<<<< HEAD
-const output = svg2png.sync(argv._[0], { width: argv.width, height: argv.height, filename: argv._[0] });
-=======
 (async() => {
     try {
         const inputFilename = argv._[0];
@@ -46,7 +43,6 @@
             height: argv.height,
             filename: inputFilename
         });
->>>>>>> 61541144
 
         await fs.writeFile(outputFilename, output, { flag: "wx" });
     } catch (e) {
