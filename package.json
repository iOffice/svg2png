{
  "name": "svg2png",
<<<<<<< HEAD
  "description": "Converts SVGs to PNGs, using PhantomJS",
  "version": "4.1.2",
=======
  "description": "Converts SVGs to PNGs, using Chromium",
  "version": "4.1.1",
>>>>>>> 61541144
  "author": "Domenic Denicola <d@domenic.me> (https://domenic.me)",
  "license": "WTFPL",
  "repository": "domenic/svg2png",
  "main": "lib/svg2png.js",
  "bin": "bin/svg2png-cli.js",
  "files": [
    "lib/",
    "bin/"
  ],
  "scripts": {
    "test": "mocha",
    "rebaseline": "node test/success-tests/rebaseline.js",
    "lint": "eslint lib test"
  },
  "dependencies": {
    "file-url": "^2.0.0",
    "pn": "^1.0.0",
    "puppeteer": "^0.10.2",
    "tmp": "0.0.33",
    "yargs": "^6.5.0"
  },
  "devDependencies": {
    "chai": "^3.5.0",
    "chai-as-promised": "^6.0.0",
    "eslint": "^3.12.2",
    "mkdirp": "^0.5.1",
    "mocha": "^3.2.0",
    "rimraf": "^2.5.4"
  }
}<|MERGE_RESOLUTION|>--- conflicted
+++ resolved
@@ -1,12 +1,7 @@
 {
   "name": "svg2png",
-<<<<<<< HEAD
-  "description": "Converts SVGs to PNGs, using PhantomJS",
-  "version": "4.1.2",
-=======
   "description": "Converts SVGs to PNGs, using Chromium",
   "version": "4.1.1",
->>>>>>> 61541144
   "author": "Domenic Denicola <d@domenic.me> (https://domenic.me)",
   "license": "WTFPL",
   "repository": "domenic/svg2png",
@@ -24,7 +19,7 @@
   "dependencies": {
     "file-url": "^2.0.0",
     "pn": "^1.0.0",
-    "puppeteer": "^0.10.2",
+    "puppeteer": "^0.13.0",
     "tmp": "0.0.33",
     "yargs": "^6.5.0"
   },
