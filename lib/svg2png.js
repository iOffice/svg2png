/* eslint-env browser */

"use strict";
const fileURL = require("file-url");
const fs = require("pn/fs");
const puppeteer = require("puppeteer");
const tmp = require("tmp");

module.exports = async (source, options) => {
    try {
        options = parseOptions(options);

        const convert = typeof source === "string" ? convertFile : convertBuffer;

        return await convert(source, options);
    } catch (e) {
        throw e;
    }
};

<<<<<<< HEAD
module.exports = (url, options) => {
    return Promise.resolve().then(() => { // catch thrown errors
        const cp = childProcess.execFile(phantomjsCmd, getPhantomJSArgs(url, options), { maxBuffer: Infinity });
=======
async function convertBuffer(source, options) {
    const tempFile = await createTempFile();
    let browser;
    let output;

    try {
        const svg = source.toString("utf8");
        const start = svg.indexOf("<svg");

        const baseURL = options.url ? options.url : "http://localhost/";
        let html = `<!DOCTYPE html><base href="${baseURL}"><style>* { margin: 0; padding: 0; }</style>`;
        if (start >= 0) {
            html += svg.substring(start);
        }

        await fs.writeFile(tempFile.path, html);

        browser = await puppeteer.launch();
        const page = await browser.newPage();

        await page.goto(fileURL(tempFile.path));
        await setDimensions(page, options);

        const dimensions = await getDimensions(page);
        if (!dimensions) {
            throw new Error("Width or height could not be determined from either the source file or the supplied " +
                            "dimensions");
        }

        await page.setViewport({
            width: Math.round(dimensions.width),
            height: Math.round(dimensions.height)
        });
        output = await page.screenshot({
            clip: Object.assign({ x: 0, y: 0 }, dimensions),
            omitBackground: true
        });
    } finally {
        tempFile.cleanup();

        if (browser) {
            await browser.close();
        }
    }

    return output;
}
>>>>>>> 61541144

async function convertFile(source, options) {
    const buffer = await fs.readFile(source);

<<<<<<< HEAD
module.exports.sync = (url, options) => {
    const result = childProcess.spawnSync(phantomjsCmd, getPhantomJSArgs(url, options));
    return processResult(result);
};

function getPhantomJSArgs(url, options = {}) {
    return [
        "--ignore-ssl-errors=true",
        converterFileName,
        url,
        JSON.stringify(options)
    ];
}
=======
    return await convertBuffer(buffer, options);
}

function createTempFile() {
    return new Promise((resolve, reject) => {
        tmp.file({ prefix: "svg2png-", postfix: ".html" }, (err, filePath, fd, cleanup) => {
            if (err) {
                reject(err);
            } else {
                resolve({ path: filePath, cleanup });
            }
        });
    });
}

async function getDimensions(page) {
    return await page.evaluate(() => {
        const el = document.querySelector("svg");
        if (!el) {
            return null;
        }

        const widthIsPercent = (el.getAttribute("width") || "").endsWith("%");
        const heightIsPercent = (el.getAttribute("height") || "").endsWith("%");
        const width = !widthIsPercent && parseFloat(el.getAttribute("width"));
        const height = !heightIsPercent && parseFloat(el.getAttribute("height"));

        if (width && height) {
            return { width, height };
        }
>>>>>>> 61541144

        const viewBoxWidth = el.viewBox.animVal.width;
        const viewBoxHeight = el.viewBox.animVal.height;

        if (width && viewBoxHeight) {
            return { width, height: width * viewBoxHeight / viewBoxWidth };
        }

        if (height && viewBoxWidth) {
            return { width: height * viewBoxWidth / viewBoxHeight, height };
        }

        return null;
    });
}

async function setDimensions(page, dimensions) {
    if (dimensions.width === undefined && dimensions.height === undefined) {
        return;
    }

    await page.evaluate(({ width, height }) => {
        const el = document.querySelector("svg");
        if (!el) {
            return;
        }

        if (width !== undefined) {
            el.setAttribute("width", `${width}px`);
        } else {
            el.removeAttribute("width");
        }

        if (height !== undefined) {
            el.setAttribute("height", `${height}px`);
        } else {
            el.removeAttribute("height");
        }
    }, dimensions);
}

function parseOptions(options) {
    options = Object.assign({}, options);

    if (typeof options.width === "string") {
        options.width = parseInt(options.width);
    }
    if (typeof options.height === "string") {
        options.height = parseInt(options.height);
    }

    if (options.filename !== undefined && options.url !== undefined) {
        throw new Error("Cannot specify both filename and url options");
    }

    // Convert filename option to url option
    if (options.filename !== undefined) {
        options.url = fileURL(options.filename);
        delete options.filename;
    }

    return options;
}<|MERGE_RESOLUTION|>--- conflicted
+++ resolved
@@ -10,40 +10,22 @@
     try {
         options = parseOptions(options);
 
-        const convert = typeof source === "string" ? convertFile : convertBuffer;
-
-        return await convert(source, options);
+        return await convertBuffer(source, options);
     } catch (e) {
         throw e;
     }
 };
 
-<<<<<<< HEAD
-module.exports = (url, options) => {
-    return Promise.resolve().then(() => { // catch thrown errors
-        const cp = childProcess.execFile(phantomjsCmd, getPhantomJSArgs(url, options), { maxBuffer: Infinity });
-=======
 async function convertBuffer(source, options) {
-    const tempFile = await createTempFile();
     let browser;
     let output;
 
     try {
-        const svg = source.toString("utf8");
-        const start = svg.indexOf("<svg");
-
-        const baseURL = options.url ? options.url : "http://localhost/";
-        let html = `<!DOCTYPE html><base href="${baseURL}"><style>* { margin: 0; padding: 0; }</style>`;
-        if (start >= 0) {
-            html += svg.substring(start);
-        }
-
-        await fs.writeFile(tempFile.path, html);
-
         browser = await puppeteer.launch();
         const page = await browser.newPage();
 
-        await page.goto(fileURL(tempFile.path));
+        await page.goto(source, { waitUntil: ['load', 'domcontentloaded', 'networkidle0'] })
+
         await setDimensions(page, options);
 
         const dimensions = await getDimensions(page);
@@ -61,48 +43,12 @@
             omitBackground: true
         });
     } finally {
-        tempFile.cleanup();
-
         if (browser) {
             await browser.close();
         }
     }
 
     return output;
-}
->>>>>>> 61541144
-
-async function convertFile(source, options) {
-    const buffer = await fs.readFile(source);
-
-<<<<<<< HEAD
-module.exports.sync = (url, options) => {
-    const result = childProcess.spawnSync(phantomjsCmd, getPhantomJSArgs(url, options));
-    return processResult(result);
-};
-
-function getPhantomJSArgs(url, options = {}) {
-    return [
-        "--ignore-ssl-errors=true",
-        converterFileName,
-        url,
-        JSON.stringify(options)
-    ];
-}
-=======
-    return await convertBuffer(buffer, options);
-}
-
-function createTempFile() {
-    return new Promise((resolve, reject) => {
-        tmp.file({ prefix: "svg2png-", postfix: ".html" }, (err, filePath, fd, cleanup) => {
-            if (err) {
-                reject(err);
-            } else {
-                resolve({ path: filePath, cleanup });
-            }
-        });
-    });
 }
 
 async function getDimensions(page) {
@@ -120,7 +66,6 @@
         if (width && height) {
             return { width, height };
         }
->>>>>>> 61541144
 
         const viewBoxWidth = el.viewBox.animVal.width;
         const viewBoxHeight = el.viewBox.animVal.height;
